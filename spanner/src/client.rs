--- conflicted
+++ resolved
@@ -81,13 +81,10 @@
     pub endpoint: String,
     /// Runtime project
     pub environment: Environment,
-<<<<<<< HEAD
+    /// DisableRouteToLeader specifies if all the requests of type read-write and PDML need to be routed to the leader region.
+    pub disable_route_to_leader: bool,
     /// Metrics configuration for emitting OpenTelemetry signals.
     pub metrics: MetricsConfig,
-=======
-    /// DisableRouteToLeader specifies if all the requests of type read-write and PDML need to be routed to the leader region.
-    pub disable_route_to_leader: bool,
->>>>>>> b49ca78b
 }
 
 impl Default for ClientConfig {
@@ -100,11 +97,8 @@
                 Some(v) => Environment::Emulator(v),
                 None => Environment::GoogleCloud(Box::new(NoopTokenSourceProvider {})),
             },
-<<<<<<< HEAD
+            disable_route_to_leader: false,
             metrics: MetricsConfig::default(),
-=======
-            disable_route_to_leader: false,
->>>>>>> b49ca78b
         };
         config.session_config.min_opened = config.channel_config.num_channels * 4;
         config.session_config.max_opened = config.channel_config.num_channels * 100;
@@ -206,12 +200,14 @@
         };
         let conn_pool =
             ConnectionManager::new(pool_size, &config.environment, config.endpoint.as_str(), &options).await?;
-<<<<<<< HEAD
-        let session_manager = SessionManager::new(database, conn_pool, config.session_config, metrics.clone()).await?;
-=======
-        let session_manager =
-            SessionManager::new(database, conn_pool, config.session_config, config.disable_route_to_leader).await?;
->>>>>>> b49ca78b
+        let session_manager = SessionManager::new(
+            database,
+            conn_pool,
+            config.session_config,
+            config.disable_route_to_leader,
+            metrics.clone(),
+        )
+        .await?;
 
         Ok(Client {
             sessions: session_manager,
