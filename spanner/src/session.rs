use std::collections::VecDeque;
use std::mem;
use std::ops::{Deref, DerefMut};
use std::sync::Arc;
use std::time::{Duration, Instant};

use parking_lot::{Mutex, RwLock};
use thiserror;
use tokio::select;
use tokio::sync::mpsc::{UnboundedReceiver, UnboundedSender};
use tokio::sync::{mpsc, oneshot};
use tokio::task::{JoinHandle, JoinSet};
use tokio::time::{sleep, timeout};
use tokio_util::sync::CancellationToken;

use google_cloud_gax::grpc::metadata::MetadataMap;
use google_cloud_gax::grpc::{Code, Status};
use google_cloud_gax::retry::TryAs;
use google_cloud_googleapis::spanner::v1::{BatchCreateSessionsRequest, DeleteSessionRequest, Session};

use crate::apiv1::conn_pool::ConnectionManager;
use crate::apiv1::spanner_client::{ping_query_request, Client};

/// Session
pub struct SessionHandle {
    pub session: Session,
    pub spanner_client: Client,
    valid: bool,
    deleted: bool,
    last_used_at: Instant,
    last_checked_at: Instant,
    last_pong_at: Instant,
    created_at: Instant,
}

impl SessionHandle {
    pub(crate) fn new(session: Session, spanner_client: Client, now: Instant) -> SessionHandle {
        SessionHandle {
            session,
            spanner_client,
            valid: true,
            deleted: false,
            last_used_at: now,
            last_checked_at: now,
            last_pong_at: now,
            created_at: now,
        }
    }

    pub async fn invalidate_if_needed<T>(&mut self, arg: Result<T, Status>) -> Result<T, Status> {
        match arg {
            Ok(s) => Ok(s),
            Err(e) => {
                if e.code() == Code::NotFound && e.message().contains("Session not found:") {
                    tracing::debug!("session invalidate {}", self.session.name);
                    self.delete().await;
                }
                Err(e)
            }
        }
    }

    async fn delete(&mut self) {
        self.valid = false;
        let session_name = &self.session.name;
        let request = DeleteSessionRequest {
            name: session_name.to_string(),
        };
        match self.spanner_client.delete_session(request, None).await {
            Ok(_) => self.deleted = true,
            Err(e) => tracing::error!("failed to delete session {}, {:?}", session_name, e),
        };
    }
}

/// ManagedSession
pub struct ManagedSession {
    session_pool: SessionPool,
    session: Option<SessionHandle>,
}

impl ManagedSession {
    fn new(session_pool: SessionPool, session: SessionHandle) -> Self {
        ManagedSession {
            session_pool,
            session: Some(session),
        }
    }
}

impl Drop for ManagedSession {
    fn drop(&mut self) {
        let session = self.session.take().unwrap();
        self.session_pool.recycle(session);
    }
}

impl Deref for ManagedSession {
    type Target = SessionHandle;

    fn deref(&self) -> &Self::Target {
        self.session.as_ref().unwrap()
    }
}

impl DerefMut for ManagedSession {
    fn deref_mut(&mut self) -> &mut Self::Target {
        self.session.as_mut().unwrap()
    }
}

/// Sessions have all sessions and waiters.
/// This is for atomically locking the waiting list and free sessions.
struct Sessions {
    available_sessions: VecDeque<SessionHandle>,

    waiters: VecDeque<oneshot::Sender<()>>,

    /// Invalid sessions living in the server.
    orphans: Vec<SessionHandle>,

    /// number of sessions user uses.
    num_inuse: usize,

    /// number of sessions scheduled to be replenished.
    num_creating: usize,
}

impl Sessions {
    fn num_opened(&self) -> usize {
        self.num_inuse + self.available_sessions.len()
    }

    fn take_waiter(&mut self) -> Option<oneshot::Sender<()>> {
        while let Some(waiter) = self.waiters.pop_front() {
            // Waiter can be closed when session acquisition times out.
            if !waiter.is_closed() {
                return Some(waiter);
            }
        }
        None
    }

    fn take(&mut self) -> Option<SessionHandle> {
        match self.available_sessions.pop_front() {
            None => None,
            Some(s) => {
                self.num_inuse += 1;
                Some(s)
            }
        }
    }

    fn release(&mut self, session: SessionHandle) {
        self.num_inuse -= 1;
        if session.valid {
            self.available_sessions.push_back(session);
        } else if !session.deleted {
            tracing::trace!("save as orphan name={}", session.session.name);
            self.orphans.push(session);
        }
    }

    /// reserve calculates next session count to create.
    /// Must call replenish after calling this method.
    fn reserve(&mut self, max_opened: usize, inc_step: usize) -> usize {
        let num_opened = self.num_opened();
        let num_creating = self.num_creating;
        if max_opened < num_creating + num_opened {
            tracing::trace!(
                "No available connections max={}, num_creating={}, current={}",
                max_opened,
                num_creating,
                num_opened
            );
            return 0;
        }
        let mut increasing = max_opened - (num_creating + num_opened);
        if increasing > inc_step {
            increasing = inc_step
        }
        self.num_creating += increasing;
        increasing
    }

    fn replenish(&mut self, session_count: usize, result: Result<Vec<SessionHandle>, Status>) {
        self.num_creating -= session_count;
        match result {
            Ok(mut new_sessions) => {
                while let Some(session) = new_sessions.pop() {
                    self.available_sessions.push_back(session);
                    if let Some(waiter) = self.take_waiter() {
                        let _ = waiter.send(());
                    }
                }
            }
            Err(e) => tracing::error!("failed to create new sessions {:?}", e),
        }
    }
}

#[derive(Clone)]
struct SessionPool {
    inner: Arc<RwLock<Sessions>>,
    session_creation_sender: UnboundedSender<usize>,
    config: Arc<SessionConfig>,
}

impl SessionPool {
    async fn new(
        database: String,
        conn_pool: &ConnectionManager,
        session_creation_sender: UnboundedSender<usize>,
        config: Arc<SessionConfig>,
    ) -> Result<Self, Status> {
        let available_sessions = Self::init_pool(database, conn_pool, config.min_opened).await?;
        Ok(SessionPool {
            inner: Arc::new(RwLock::new(Sessions {
                available_sessions,
                waiters: VecDeque::new(),
                orphans: Vec::new(),
                num_inuse: 0,
                num_creating: 0,
            })),
            session_creation_sender,
            config,
        })
    }

    async fn init_pool(
        database: String,
        conn_pool: &ConnectionManager,
        min_opened: usize,
    ) -> Result<VecDeque<SessionHandle>, Status> {
        let channel_num = conn_pool.num();
        let creation_count_per_channel = min_opened / channel_num;
        let remainder = min_opened % channel_num;

        let mut sessions = Vec::<SessionHandle>::new();
        let mut tasks = JoinSet::new();
        for _ in 0..channel_num {
<<<<<<< HEAD
            // Ensure that we create the exact number of requested sessions by adding the remainder to the first channel.
            let creation_count = if channel_num == 0 {
                creation_count_per_channel + remainder
            } else {
                creation_count_per_channel
            };
            let next_client = conn_pool.conn();
            let database = database.clone();
            tasks.spawn(async move { batch_create_sessions(next_client, &database, creation_count).await });
        }
        while let Some(r) = tasks.join_next().await {
            let new_sessions = r.map_err(|e| Status::from_error(e.into()))??;
=======
            let next_client = conn_pool.conn().with_metadata(client_metadata(&database));
            let new_sessions =
                batch_create_sessions(next_client, database.as_str(), creation_count_per_channel).await?;
>>>>>>> 23f350b7
            sessions.extend(new_sessions);
        }
        tracing::debug!("initial session created count = {}", sessions.len());
        Ok(sessions.into())
    }

    fn num_opened(&self) -> usize {
        self.inner.read().num_opened()
    }

    /// The client first checks the waiting list.
    /// If the waiting list is empty, it retrieves the first available session.
    /// If there are no available sessions, it enters the waiting list.
    /// If the waiting list is not empty, the client enters the waiting list.
    /// The client on the waiting list will be notified when another client's session has finished and
    /// when the process of replenishing the available sessions is complete.
    async fn acquire(&self) -> Result<ManagedSession, SessionError> {
        loop {
            let (on_session_acquired, session_count) = {
                let mut sessions = self.inner.write();

                // Prioritize waiters over new acquirers.
                if sessions.waiters.is_empty() {
                    if let Some(mut s) = sessions.take() {
                        s.last_used_at = Instant::now();
                        return Ok(ManagedSession::new(self.clone(), s));
                    }
                }
                // Add the participant to the waiting list.
                let (sender, receiver) = oneshot::channel();
                sessions.waiters.push_back(sender);
                let session_count = sessions.reserve(self.config.max_opened, self.config.inc_step);
                (receiver, session_count)
            };

            if session_count > 0 {
                let _ = self.session_creation_sender.send(session_count);
            }

            // Wait for the session available notification.
            match timeout(self.config.session_get_timeout, on_session_acquired).await {
                Ok(Ok(())) => {
                    let mut sessions = self.inner.write();
                    if let Some(mut s) = sessions.take() {
                        s.last_used_at = Instant::now();
                        return Ok(ManagedSession::new(self.clone(), s));
                    } else {
                        continue; // another waiter raced for session
                    }
                }
                _ => {
                    {
                        let sessions = self.inner.write();
                        tracing::info!(
                            available = sessions.available_sessions.len(),
                            waiters = sessions.waiters.len(),
                            orphans = sessions.orphans.len(),
                            num_inuse = sessions.num_inuse,
                            num_creating = sessions.num_creating,
                            max_opened = self.config.max_opened,
                            "Timeout acquiring session"
                        );
                    }
                    return Err(SessionError::SessionGetTimeout);
                }
            }
        }
    }

    /// If the session is valid
    ///  - Pass the session to the first user on the waiting list.
    ///  - If there is no waiting list, the session is returned to the list of available sessions.
    ///    If the session is invalid
    ///  - Discard the session. If the number of sessions falls below the threshold as a result of discarding, the session replenishment process is called.
    fn recycle(&self, mut session: SessionHandle) {
        if session.valid {
            let mut sessions = self.inner.write();
            let waiter = sessions.take_waiter();
            if sessions.num_opened() > self.config.max_idle
                && session.created_at + self.config.idle_timeout < Instant::now()
                && waiter.is_none()
            {
                // Not reuse expired idle session
                session.valid = false
            }
            sessions.release(session);
            if let Some(waiter) = waiter {
                let _ = waiter.send(());
            }
        } else {
            let session_count = {
                let mut sessions = self.inner.write();
                sessions.release(session);
                if sessions.num_opened() < self.config.min_opened && !sessions.waiters.is_empty() {
                    sessions.reserve(self.config.max_opened, self.config.inc_step)
                } else {
                    0
                }
            };
            if session_count > 0 {
                let _ = self.session_creation_sender.send(session_count);
            }
        }
    }

    async fn close(&self) {
        let empty = VecDeque::new();
        let deleting_sessions = { mem::replace(&mut self.inner.write().available_sessions, empty) };
        for mut session in deleting_sessions {
            session.delete().await;
        }

        self.remove_orphans().await;
    }

    async fn remove_orphans(&self) {
        let empty = vec![];
        let deleting_sessions = { mem::replace(&mut self.inner.write().orphans, empty) };
        tracing::trace!("remove {} orphan sessions", deleting_sessions.len());
        for mut session in deleting_sessions {
            session.delete().await;
        }
    }
}

#[derive(Clone, Debug)]
pub struct SessionConfig {
    /// max_opened is the maximum number of opened sessions allowed by the session
    /// pool. If the client tries to open a session and there are already
    /// max_opened sessions, it will block until one becomes available or the
    /// context passed to the client method is canceled or times out.
    pub max_opened: usize,

    /// min_opened is the minimum number of opened sessions that the session pool
    /// tries to maintain. Session pool won't continue to expire sessions if
    /// number of opened connections drops below min_opened. However, if a session
    /// is found to be broken, it will still be evicted from the session pool,
    /// therefore it is posssible that the number of opened sessions drops below
    /// min_opened.
    pub min_opened: usize,

    /// max_idle is the maximum number of idle sessions, pool is allowed to keep.
    pub max_idle: usize,

    /// idle_timeout is the wait time before discarding an idle session.
    /// Sessions older than this value since they were last used will be discarded.
    /// However, if the number of sessions is less than or equal to min_opened, it will not be discarded.
    pub idle_timeout: Duration,

    pub session_alive_trust_duration: Duration,

    /// session_get_timeout is the maximum value of the waiting time that occurs when retrieving from the connection pool when there is no idle session.
    pub session_get_timeout: Duration,

    /// refresh_interval is the interval of cleanup and health check functions.
    pub refresh_interval: Duration,

    /// incStep is the number of sessions to create in one batch when at least
    /// one more session is needed.
    inc_step: usize,
}

impl Default for SessionConfig {
    fn default() -> Self {
        SessionConfig {
            max_opened: 400,
            min_opened: 10,
            max_idle: 300,
            inc_step: 25,
            idle_timeout: Duration::from_secs(30 * 60),
            session_alive_trust_duration: Duration::from_secs(55 * 60),
            session_get_timeout: Duration::from_secs(1),
            refresh_interval: Duration::from_secs(5 * 60),
        }
    }
}

#[derive(thiserror::Error, Debug)]
pub enum SessionError {
    #[error("session get time out")]
    SessionGetTimeout,
    #[error("failed to create session")]
    FailedToCreateSession,
    #[error(transparent)]
    GRPC(#[from] Status),
}

impl TryAs<Status> for SessionError {
    fn try_as(&self) -> Option<&Status> {
        match self {
            SessionError::GRPC(e) => Some(e),
            _ => None,
        }
    }
}

pub(crate) struct SessionManager {
    session_pool: SessionPool,
    cancel: CancellationToken,
    tasks: Mutex<Vec<JoinHandle<()>>>,
}

impl SessionManager {
    pub async fn new(
        database: impl Into<String>,
        conn_pool: ConnectionManager,
        config: SessionConfig,
    ) -> Result<Arc<SessionManager>, Status> {
        let database = database.into();
        let (sender, receiver) = mpsc::unbounded_channel();
        let session_pool = SessionPool::new(database.clone(), &conn_pool, sender, Arc::new(config.clone())).await?;

        let cancel = CancellationToken::new();
        let task_session_cleaner = Self::spawn_health_check_task(config, session_pool.clone(), cancel.clone());
        let task_session_creator =
            Self::spawn_session_creation_task(session_pool.clone(), database, conn_pool, receiver, cancel.clone());

        let sm = SessionManager {
            session_pool,
            cancel,
            tasks: Mutex::new(vec![task_session_cleaner, task_session_creator]),
        };
        Ok(Arc::new(sm))
    }

    pub fn num_opened(&self) -> usize {
        self.session_pool.num_opened()
    }

    pub async fn get(&self) -> Result<ManagedSession, SessionError> {
        self.session_pool.acquire().await
    }

    pub async fn close(&self) {
        if self.cancel.is_cancelled() {
            return;
        }
        self.cancel.cancel();
        let tasks = { mem::take(&mut *self.tasks.lock()) };
        for task in tasks {
            let _ = task.await;
        }
        self.session_pool.close().await;
    }

    fn spawn_session_creation_task(
        session_pool: SessionPool,
        database: String,
        conn_pool: ConnectionManager,
        mut rx: UnboundedReceiver<usize>,
        cancel: CancellationToken,
    ) -> JoinHandle<()> {
        tokio::spawn(async move {
            let mut tasks = JoinSet::default();
            loop {
                select! {
                    biased;
                    _ = cancel.cancelled() => break,
                    Some(Ok((session_count, result))) = tasks.join_next(), if !tasks.is_empty() => {
                        session_pool.inner.write().replenish(session_count, result);
                    }
                    session_count = rx.recv() => match session_count {
                        Some(session_count) => {
                            let conn = conn_pool.conn();
                            let database = database.clone();
                            tasks.spawn(async move { (session_count, batch_create_sessions(conn, &database, session_count).await) });
                        },
                        None => continue
                    },
<<<<<<< HEAD
                }
=======
                    _ = cancel.cancelled() => break
                };
                let client = conn_pool.conn().with_metadata(client_metadata(&database));
                let result = batch_create_sessions(client, database.as_str(), session_count).await;
                session_pool.inner.write().replenish(session_count, result);
>>>>>>> 23f350b7
            }
            tracing::trace!("shutdown session creation task.");
        })
    }

    fn spawn_health_check_task(
        config: SessionConfig,
        session_pool: SessionPool,
        cancel: CancellationToken,
    ) -> JoinHandle<()> {
        let start = Instant::now() + config.refresh_interval;
        let mut interval = tokio::time::interval_at(start.into(), config.refresh_interval);

        tokio::spawn(async move {
            loop {
                select! {
                    _ = interval.tick() => {},
                    _ = cancel.cancelled() => break
                }
                let now = Instant::now();

                // remove orphans first
                session_pool.remove_orphans().await;

                // start health check
                health_check(
                    now + Duration::from_nanos(1),
                    config.session_alive_trust_duration,
                    &session_pool,
                    cancel.clone(),
                )
                .await;
            }
            tracing::trace!("shutdown health check task.")
        })
    }
}

async fn health_check(
    now: Instant,
    session_alive_trust_duration: Duration,
    sessions: &SessionPool,
    cancel: CancellationToken,
) {
    tracing::trace!("start health check");
    let start = Instant::now();
    let sleep_duration = Duration::from_millis(10);
    loop {
        select! {
            _ = sleep(sleep_duration) => {},
            _ = cancel.cancelled() => break
        }
        let mut s = {
            // temporary take
            let mut locked = sessions.inner.write();
            match locked.take() {
                Some(mut s) => {
                    // all the session check complete.
                    if s.last_checked_at == now {
                        locked.release(s);
                        break;
                    }
                    if std::cmp::max(s.last_used_at, s.last_pong_at) + session_alive_trust_duration >= now {
                        s.last_checked_at = now;
                        locked.release(s);
                        continue;
                    }
                    s
                }
                None => break,
            }
        };

        let request = ping_query_request(s.session.name.clone());
        match s.spanner_client.execute_sql(request, None).await {
            Ok(_) => {
                s.last_checked_at = now;
                s.last_pong_at = now;
                sessions.recycle(s);
            }
            Err(_) => {
                s.delete().await;
                sessions.recycle(s);
            }
        }
    }
    tracing::trace!("end health check elapsed={}msec", start.elapsed().as_millis());
}

async fn batch_create_sessions(
    spanner_client: Client,
    database: &str,
    mut remaining_create_count: usize,
) -> Result<Vec<SessionHandle>, Status> {
    let mut created = Vec::with_capacity(remaining_create_count);
    while remaining_create_count > 0 {
        let sessions = batch_create_session(spanner_client.clone(), database, remaining_create_count).await?;
        // Spanner could return less sessions than requested.
        // In that case, we should do another call using the same gRPC channel.
        let actually_created = sessions.len();
        remaining_create_count -= actually_created;
        created.extend(sessions);
    }
    Ok(created)
}

async fn batch_create_session(
    mut spanner_client: Client,
    database: &str,
    session_count: usize,
) -> Result<Vec<SessionHandle>, Status> {
    let request = BatchCreateSessionsRequest {
        database: database.to_string(),
        session_template: None,
        session_count: session_count as i32,
    };

    tracing::debug!("spawn session creation request : session_count = {}", session_count);
    let response = spanner_client.batch_create_sessions(request, None).await?.into_inner();

    let now = Instant::now();
    Ok(response
        .session
        .into_iter()
        .map(|s| SessionHandle::new(s, spanner_client.clone(), now))
        .collect::<Vec<SessionHandle>>())
}

pub(crate) fn client_metadata(database: &str) -> MetadataMap {
    let mut metadata = MetadataMap::new();
    metadata.insert("google-cloud-resource-prefix", database.parse().unwrap());
    metadata
}

#[cfg(test)]
mod tests {
    use std::sync::atomic::{AtomicI64, Ordering};
    use std::sync::Arc;
    use std::time::{Duration, Instant};

    use parking_lot::RwLock;
    use serial_test::serial;
    use tokio::time::sleep;
    use tokio_util::sync::CancellationToken;

    use google_cloud_gax::conn::{ConnectionOptions, Environment};
    use google_cloud_googleapis::spanner::v1::ExecuteSqlRequest;

    use crate::apiv1::conn_pool::ConnectionManager;
    use crate::session::{
        batch_create_sessions, client_metadata, health_check, SessionConfig, SessionError, SessionManager,
    };

    pub const DATABASE: &str = "projects/local-project/instances/test-instance/databases/local-database";

    #[ctor::ctor]
    fn init() {
        let filter = tracing_subscriber::filter::EnvFilter::from_default_env()
            .add_directive("google_cloud_spanner=trace".parse().unwrap());
        let _ = tracing_subscriber::fmt().with_env_filter(filter).try_init();
    }

    async fn assert_rush(use_invalidate: bool, config: SessionConfig) -> Arc<SessionManager> {
        let cm = ConnectionManager::new(
            4,
            &Environment::Emulator("localhost:9010".to_string()),
            "",
            &ConnectionOptions::default(),
        )
        .await
        .unwrap();
        let sm = SessionManager::new(DATABASE, cm, config).await.unwrap();

        let counter = Arc::new(AtomicI64::new(0));
        let mut spawns = Vec::with_capacity(100);
        for _ in 0..100 {
            let sm = sm.clone();
            let counter = Arc::clone(&counter);
            spawns.push(tokio::spawn(async move {
                let mut session = sm.get().await.unwrap();
                if use_invalidate {
                    session.delete().await;
                }
                counter.fetch_add(1, Ordering::SeqCst);
                sleep(Duration::from_millis(300)).await;
            }));
        }
        for handler in spawns {
            let _ = handler.await;
        }
        sm
    }

    #[tokio::test(flavor = "multi_thread")]
    #[serial]
    async fn test_health_check_checked() {
        let cm = ConnectionManager::new(
            4,
            &Environment::Emulator("localhost:9010".to_string()),
            "",
            &ConnectionOptions::default(),
        )
        .await
        .unwrap();
        let session_alive_trust_duration = Duration::from_millis(10);
        let config = SessionConfig {
            min_opened: 5,
            session_alive_trust_duration,
            max_opened: 5,
            ..Default::default()
        };
        let sm = std::sync::Arc::new(SessionManager::new(DATABASE, cm, config).await.unwrap());
        sleep(Duration::from_secs(1)).await;

        let cancel = CancellationToken::new();
        health_check(Instant::now(), session_alive_trust_duration, &sm.session_pool, cancel.clone()).await;

        assert_eq!(sm.num_opened(), 5);
        tokio::time::sleep(Duration::from_millis(500)).await;
        cancel.cancel();
    }

    #[tokio::test(flavor = "multi_thread")]
    #[serial]
    async fn test_health_check_not_checked() {
        let cm = ConnectionManager::new(
            4,
            &Environment::Emulator("localhost:9010".to_string()),
            "",
            &ConnectionOptions::default(),
        )
        .await
        .unwrap();
        let session_alive_trust_duration = Duration::from_secs(10);
        let config = SessionConfig {
            min_opened: 5,
            session_alive_trust_duration,
            max_opened: 5,
            ..Default::default()
        };
        let sm = Arc::new(SessionManager::new(DATABASE, cm, config).await.unwrap());
        sleep(Duration::from_secs(1)).await;

        let cancel = CancellationToken::new();
        health_check(Instant::now(), session_alive_trust_duration, &sm.session_pool, cancel.clone()).await;

        assert_eq!(sm.num_opened(), 5);
        sleep(Duration::from_millis(500)).await;
        cancel.cancel();
    }

    #[tokio::test(flavor = "multi_thread")]
    #[serial]
    async fn test_increase_session_and_idle_session_expired() {
        let conn_pool = ConnectionManager::new(
            4,
            &Environment::Emulator("localhost:9010".to_string()),
            "",
            &ConnectionOptions::default(),
        )
        .await
        .unwrap();
        let config = SessionConfig {
            idle_timeout: Duration::from_millis(10),
            min_opened: 10,
            max_idle: 20,
            max_opened: 45,
            ..Default::default()
        };
        let sm = SessionManager::new(DATABASE, conn_pool, config).await.unwrap();
        {
            let mut sessions = Vec::new();
            for _ in 0..45 {
                sessions.push(sm.get().await.unwrap());
            }

            // all the session are using
            assert_eq!(sm.num_opened(), 45);
            assert_eq!(sm.session_pool.inner.read().num_inuse, 45, "all the session are using");
            sleep(Duration::from_secs(1)).await;
        }

        // idle session removed after drop
        let sessions = sm.session_pool.inner.read();
        assert_eq!(sessions.num_inuse, 0, "invalid num_inuse");
        assert_eq!(sessions.available_sessions.len(), 20, "invalid available sessions");
        assert_eq!(sessions.num_opened(), 20, "invalid num open");
        assert_eq!(sessions.waiters.len(), 0, "session waiters is 0");
    }

    #[tokio::test(flavor = "multi_thread")]
    #[serial]
    async fn test_too_many_session_timeout() {
        let conn_pool = ConnectionManager::new(
            4,
            &Environment::Emulator("localhost:9010".to_string()),
            "",
            &ConnectionOptions::default(),
        )
        .await
        .unwrap();
        let config = SessionConfig {
            idle_timeout: Duration::from_millis(10),
            min_opened: 10,
            max_idle: 20,
            max_opened: 45,
            session_get_timeout: Duration::from_secs(1),
            ..Default::default()
        };
        let sm = Arc::new(SessionManager::new(DATABASE, conn_pool, config.clone()).await.unwrap());
        let mu = Arc::new(RwLock::new(Vec::new()));
        let mut awaiters = Vec::with_capacity(100);
        for _ in 0..100 {
            let sm = sm.clone();
            let mu = mu.clone();
            awaiters.push(tokio::spawn(async move {
                let session = sm.get().await;
                mu.write().push(session);
                0
            }))
        }
        for handler in awaiters {
            let _ = handler.await;
        }
        let sessions = mu.read();
        for i in 0..sessions.len() - 1 {
            let session = &sessions[i];
            if i >= config.max_opened {
                assert!(session.is_err(), "must err {i}");
                match session.as_ref().err().unwrap() {
                    SessionError::SessionGetTimeout => {}
                    _ => {
                        panic!("must be session timeout error")
                    }
                }
            } else {
                assert!(session.is_ok(), "must ok {i}");
            }
        }
        let pool = sm.session_pool.inner.read();
        assert_eq!(pool.num_opened(), config.max_opened);
        assert_eq!(pool.waiters.len(), 100 - config.max_opened); //include timeout sessions
    }

    #[tokio::test(flavor = "multi_thread")]
    #[serial]
    async fn test_rush_invalidate() {
        let config = SessionConfig {
            session_get_timeout: Duration::from_secs(20),
            min_opened: 10,
            max_idle: 20,
            max_opened: 45,
            ..Default::default()
        };
        let sm = assert_rush(true, config.clone()).await;
        {
            let sessions = sm.session_pool.inner.read();
            let available_sessions = sessions.available_sessions.len();
            assert_eq!(sessions.num_inuse, 0);
            assert_eq!(sessions.waiters.len(), 0);
            assert_eq!(sessions.orphans.len(), 0);
            assert!(
                available_sessions <= config.max_opened && available_sessions >= config.min_opened,
                "now is {available_sessions}"
            );
        }
        sm.close().await;
    }

    #[tokio::test(flavor = "multi_thread")]
    #[serial]
    async fn test_rush() {
        let config = SessionConfig {
            min_opened: 10,
            max_idle: 20,
            max_opened: 45,
            ..Default::default()
        };
        let sm = assert_rush(false, config.clone()).await;
        {
            let sessions = sm.session_pool.inner.read();
            let available_sessions = sessions.available_sessions.len();
            assert_eq!(sessions.num_inuse, 0);
            assert_eq!(sessions.waiters.len(), 0);
            assert_eq!(sessions.orphans.len(), 0);
            assert!(
                available_sessions <= config.max_opened && available_sessions >= config.min_opened,
                "now is {available_sessions}"
            );
        }
        sm.close().await;
    }

    #[tokio::test(flavor = "multi_thread")]
    #[serial]
    async fn test_rush_with_invalidate() {
        let config = SessionConfig {
            min_opened: 10,
            max_idle: 20,
            max_opened: 45,
            ..Default::default()
        };
        let sm = assert_rush(true, config.clone()).await;
        {
            let sessions = sm.session_pool.inner.read();
            let available_sessions = sessions.available_sessions.len();
            assert_eq!(sessions.num_inuse, 0);
            assert_eq!(sessions.waiters.len(), 0);
            assert_eq!(sessions.orphans.len(), 0);
            assert!(
                available_sessions <= config.max_opened && available_sessions >= config.min_opened,
                "now is {available_sessions}"
            );
        }
        sm.close().await;
    }

    #[tokio::test(flavor = "multi_thread")]
    #[serial]
    async fn test_rush_with_health_check() {
        let config = SessionConfig {
            session_alive_trust_duration: Duration::from_millis(10),
            refresh_interval: Duration::from_millis(250),
            session_get_timeout: Duration::from_secs(20),
            min_opened: 10,
            max_idle: 20,
            max_opened: 45,
            ..Default::default()
        };
        let sm = assert_rush(false, config.clone()).await;
        sleep(Duration::from_secs(2)).await;
        {
            let sessions = sm.session_pool.inner.read();
            let available_sessions = sessions.available_sessions.len();
            assert!(sessions.num_inuse <= 1, "num_inuse is {}", sessions.num_inuse);
            assert_eq!(sessions.waiters.len(), 0);
            assert_eq!(sessions.orphans.len(), 0);
            assert!(
                available_sessions <= config.max_opened && available_sessions >= config.max_idle - 1,
                "now is {available_sessions}"
            );
        }
        sm.close().await;
    }

    #[tokio::test(flavor = "multi_thread")]
    #[serial]
    async fn test_rush_with_health_check_and_invalidate() {
        let config = SessionConfig {
            session_alive_trust_duration: Duration::from_millis(10),
            refresh_interval: Duration::from_millis(250),
            session_get_timeout: Duration::from_secs(20),
            min_opened: 10,
            max_idle: 20,
            max_opened: 45,
            ..Default::default()
        };
        let sm = assert_rush(true, config.clone()).await;
        sleep(Duration::from_secs(2)).await;
        {
            let sessions = sm.session_pool.inner.read();
            let available_sessions = sessions.available_sessions.len();
            assert!(sessions.num_inuse <= 1, "num_inuse is {}", sessions.num_inuse);
            assert_eq!(sessions.waiters.len(), 0);
            assert_eq!(sessions.orphans.len(), 0);
            assert!(
                available_sessions <= config.max_opened && available_sessions >= config.min_opened - 1,
                "now is {available_sessions}"
            );
        }
        sm.close().await;
    }

    #[tokio::test(flavor = "multi_thread")]
    #[serial]
    async fn test_rush_with_idle_expired() {
        let config = SessionConfig {
            min_opened: 10,
            max_idle: 20,
            max_opened: 45,
            idle_timeout: Duration::from_millis(1),
            ..Default::default()
        };
        let sm = assert_rush(false, config.clone()).await;
        {
            let sessions = sm.session_pool.inner.read();
            assert_eq!(sessions.num_inuse, 0);
            assert_eq!(sessions.waiters.len(), 0);
            assert_eq!(sessions.orphans.len(), config.max_opened - config.max_idle);
            assert_eq!(sessions.available_sessions.len(), config.max_idle);
        }
        sm.close().await;
    }

    #[tokio::test(flavor = "multi_thread")]
    #[serial]
    async fn test_rush_with_health_check_and_idle_expired() {
        let config = SessionConfig {
            session_alive_trust_duration: Duration::from_millis(10),
            refresh_interval: Duration::from_millis(250),
            session_get_timeout: Duration::from_secs(20),
            min_opened: 10,
            max_idle: 20,
            max_opened: 45,
            idle_timeout: Duration::from_millis(1),
            ..Default::default()
        };
        let sm = assert_rush(false, config.clone()).await;
        sleep(Duration::from_secs(1)).await;
        {
            let sessions = sm.session_pool.inner.read();
            assert!(sessions.num_inuse <= 1, "num_inuse is {}", sessions.num_inuse);
            assert_eq!(sessions.waiters.len(), 0);
            assert_eq!(sessions.orphans.len(), 0);
            let available_sessions = sessions.available_sessions.len();
            assert!(
                available_sessions >= config.min_opened - 1 && available_sessions <= config.max_idle,
                "now is {available_sessions}"
            );
        }
        sm.close().await;
    }

    #[tokio::test(flavor = "multi_thread")]
    #[serial]
    async fn test_rush_with_health_check_and_idle_expired_and_invalid() {
        let config = SessionConfig {
            session_alive_trust_duration: Duration::from_millis(10),
            refresh_interval: Duration::from_millis(250),
            session_get_timeout: Duration::from_secs(20),
            min_opened: 10,
            max_idle: 20,
            max_opened: 45,
            idle_timeout: Duration::from_millis(1),
            ..Default::default()
        };
        let sm = assert_rush(true, config.clone()).await;
        sleep(Duration::from_secs(2)).await;
        {
            let sessions = sm.session_pool.inner.read();
            assert!(sessions.num_inuse <= 1, "num_inuse is {}", sessions.num_inuse);
            // health checker removes orphans
            assert_eq!(sessions.orphans.len(), 0);
            assert_eq!(sessions.waiters.len(), 0, "invalid waiters");
            let available_sessions = sessions.available_sessions.len();
            assert!(
                available_sessions >= config.min_opened - 1 && available_sessions <= config.max_idle,
                "now is {available_sessions}"
            );
        }
        sm.close().await;
    }

    #[tokio::test(flavor = "multi_thread")]
    #[serial]
    async fn test_close() {
        let cm = ConnectionManager::new(
            4,
            &Environment::Emulator("localhost:9010".to_string()),
            "",
            &ConnectionOptions::default(),
        )
        .await
        .unwrap();
        let config = SessionConfig::default();
        let sm = SessionManager::new(DATABASE, cm, config.clone()).await.unwrap();
        assert_eq!(sm.num_opened(), config.min_opened);
        sm.close().await;
        assert_eq!(sm.num_opened(), 0);
        assert_eq!(sm.session_pool.inner.read().orphans.len(), 0);
    }

    #[tokio::test(flavor = "multi_thread")]
    #[serial]
    async fn test_batch_create_sessions() {
        let cm = ConnectionManager::new(
            1,
            &Environment::Emulator("localhost:9010".to_string()),
            "",
            &ConnectionOptions::default(),
        )
        .await
        .unwrap();
        let client = cm.conn().with_metadata(client_metadata(DATABASE));
        let session_count = 125;
        let result = batch_create_sessions(client.clone(), DATABASE, session_count).await;
        match result {
            Ok(created) => {
                assert_eq!(session_count, created.len());
                for mut s in created {
                    let ping_result = s
                        .spanner_client
                        .execute_sql(
                            ExecuteSqlRequest {
                                session: s.session.name.to_string(),
                                transaction: None,
                                sql: "SELECT 1".to_string(),
                                params: None,
                                param_types: Default::default(),
                                resume_token: vec![],
                                query_mode: 0,
                                partition_token: vec![],
                                seqno: 0,
                                query_options: None,
                                request_options: None,
                                directed_read_options: None,
                                data_boost_enabled: false,
                            },
                            None,
                        )
                        .await;
                    assert!(ping_result.is_ok());
                }
            }
            Err(err) => panic!("{err:?}"),
        }
    }
}<|MERGE_RESOLUTION|>--- conflicted
+++ resolved
@@ -239,24 +239,18 @@
         let mut sessions = Vec::<SessionHandle>::new();
         let mut tasks = JoinSet::new();
         for _ in 0..channel_num {
-<<<<<<< HEAD
             // Ensure that we create the exact number of requested sessions by adding the remainder to the first channel.
             let creation_count = if channel_num == 0 {
                 creation_count_per_channel + remainder
             } else {
                 creation_count_per_channel
             };
-            let next_client = conn_pool.conn();
+            let next_client = conn_pool.conn().with_metadata(client_metadata(&database));
             let database = database.clone();
             tasks.spawn(async move { batch_create_sessions(next_client, &database, creation_count).await });
         }
         while let Some(r) = tasks.join_next().await {
             let new_sessions = r.map_err(|e| Status::from_error(e.into()))??;
-=======
-            let next_client = conn_pool.conn().with_metadata(client_metadata(&database));
-            let new_sessions =
-                batch_create_sessions(next_client, database.as_str(), creation_count_per_channel).await?;
->>>>>>> 23f350b7
             sessions.extend(new_sessions);
         }
         tracing::debug!("initial session created count = {}", sessions.len());
@@ -520,21 +514,13 @@
                     }
                     session_count = rx.recv() => match session_count {
                         Some(session_count) => {
-                            let conn = conn_pool.conn();
+                            let client = conn_pool.conn().with_metadata(client_metadata(&database));
                             let database = database.clone();
-                            tasks.spawn(async move { (session_count, batch_create_sessions(conn, &database, session_count).await) });
+                            tasks.spawn(async move { (session_count, batch_create_sessions(client, &database, session_count).await) });
                         },
                         None => continue
                     },
-<<<<<<< HEAD
                 }
-=======
-                    _ = cancel.cancelled() => break
-                };
-                let client = conn_pool.conn().with_metadata(client_metadata(&database));
-                let result = batch_create_sessions(client, database.as_str(), session_count).await;
-                session_pool.inner.write().replenish(session_count, result);
->>>>>>> 23f350b7
             }
             tracing::trace!("shutdown session creation task.");
         })
