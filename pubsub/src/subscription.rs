use std::collections::HashMap;
use std::ops::DerefMut;
use std::pin::Pin;
use std::task::{Context, Poll};
use std::time::{Duration, SystemTime};

use prost_types::{DurationError, FieldMask};

use google_cloud_gax::grpc::codegen::tokio_stream::Stream;
use google_cloud_gax::grpc::{Code, Status};
use google_cloud_gax::retry::RetrySetting;
use google_cloud_googleapis::pubsub::v1::seek_request::Target;
use google_cloud_googleapis::pubsub::v1::subscription::AnalyticsHubSubscriptionInfo;
use google_cloud_googleapis::pubsub::v1::{
    BigQueryConfig, CloudStorageConfig, CreateSnapshotRequest, DeadLetterPolicy, DeleteSnapshotRequest,
    DeleteSubscriptionRequest, ExpirationPolicy, GetSnapshotRequest, GetSubscriptionRequest, MessageTransform,
    PullRequest, PushConfig, RetryPolicy, SeekRequest, Snapshot, Subscription as InternalSubscription,
    UpdateSubscriptionRequest,
};

use crate::apiv1::subscriber_client::SubscriberClient;
use crate::subscriber::{ack, ReceivedMessage, Receiver, Subscriber, SubscriberConfig};

#[derive(Debug, Clone, Default)]
pub struct SubscriptionConfig {
    pub push_config: Option<PushConfig>,
    pub ack_deadline_seconds: i32,
    pub retain_acked_messages: bool,
    pub message_retention_duration: Option<Duration>,
    pub labels: HashMap<String, String>,
    pub enable_message_ordering: bool,
    pub expiration_policy: Option<ExpirationPolicy>,
    pub filter: String,
    pub dead_letter_policy: Option<DeadLetterPolicy>,
    pub retry_policy: Option<RetryPolicy>,
    pub detached: bool,
    pub topic_message_retention_duration: Option<Duration>,
    pub enable_exactly_once_delivery: bool,
    pub bigquery_config: Option<BigQueryConfig>,
    pub state: i32,
    pub cloud_storage_config: Option<CloudStorageConfig>,
    pub analytics_hub_subscription_info: Option<AnalyticsHubSubscriptionInfo>,
    pub message_transforms: Vec<MessageTransform>,
}
impl From<InternalSubscription> for SubscriptionConfig {
    fn from(f: InternalSubscription) -> Self {
        Self {
            push_config: f.push_config,
            bigquery_config: f.bigquery_config,
            ack_deadline_seconds: f.ack_deadline_seconds,
            retain_acked_messages: f.retain_acked_messages,
            message_retention_duration: f
                .message_retention_duration
                .map(|v| std::time::Duration::new(v.seconds as u64, v.nanos as u32)),
            labels: f.labels,
            enable_message_ordering: f.enable_message_ordering,
            expiration_policy: f.expiration_policy,
            filter: f.filter,
            dead_letter_policy: f.dead_letter_policy,
            retry_policy: f.retry_policy,
            detached: f.detached,
            topic_message_retention_duration: f
                .topic_message_retention_duration
                .map(|v| std::time::Duration::new(v.seconds as u64, v.nanos as u32)),
            enable_exactly_once_delivery: f.enable_exactly_once_delivery,
            state: f.state,
            cloud_storage_config: f.cloud_storage_config,
            analytics_hub_subscription_info: f.analytics_hub_subscription_info,
            message_transforms: f.message_transforms,
        }
    }
}

#[derive(Debug, Clone, Default)]
pub struct SubscriptionConfigToUpdate {
    pub push_config: Option<PushConfig>,
    pub bigquery_config: Option<BigQueryConfig>,
    pub ack_deadline_seconds: Option<i32>,
    pub retain_acked_messages: Option<bool>,
    pub message_retention_duration: Option<Duration>,
    pub labels: Option<HashMap<String, String>>,
    pub expiration_policy: Option<ExpirationPolicy>,
    pub dead_letter_policy: Option<DeadLetterPolicy>,
    pub retry_policy: Option<RetryPolicy>,
}

#[derive(Debug, Clone, Default)]
pub struct SubscribeConfig {
    enable_multiple_subscriber: bool,
    channel_capacity: Option<usize>,
    subscriber_config: Option<SubscriberConfig>,
}

impl SubscribeConfig {
    pub fn with_enable_multiple_subscriber(mut self, v: bool) -> Self {
        self.enable_multiple_subscriber = v;
        self
    }
    pub fn with_subscriber_config(mut self, v: SubscriberConfig) -> Self {
        self.subscriber_config = Some(v);
        self
    }
    pub fn with_channel_capacity(mut self, v: usize) -> Self {
        self.channel_capacity = Some(v);
        self
    }
}

#[derive(Debug, Clone)]
pub enum SeekTo {
    Timestamp(SystemTime),
    Snapshot(String),
}

impl From<SeekTo> for Target {
    fn from(to: SeekTo) -> Target {
        use SeekTo::*;
        match to {
            Timestamp(t) => Target::Time(prost_types::Timestamp::from(t)),
            Snapshot(s) => Target::Snapshot(s),
        }
    }
}

pub struct MessageStream {
    buffer: Receiver,
    tasks: Vec<Subscriber>,
}

impl MessageStream {
    pub async fn dispose(self) -> usize {
        // dispose buffer
        let mut unprocessed = self.buffer.dispose().await;
        tracing::debug!("unprocessed messages in the buffer: {}", unprocessed);

        // stop all the subscribers
        for task in self.tasks {
            let nacked = task.dispose().await;
            tracing::debug!("unprocessed messages in the subscriber: {}", nacked);
            unprocessed += nacked;
        }
        unprocessed
    }
}

impl Stream for MessageStream {
    type Item = ReceivedMessage;

    // return None when all the subscribers are stopped and the queue is empty.
    fn poll_next(mut self: Pin<&mut Self>, cx: &mut Context<'_>) -> Poll<Option<Self::Item>> {
        Pin::new(self.buffer.deref_mut()).poll_next(cx)
    }
}

/// Subscription is a reference to a PubSub subscription.
#[derive(Clone, Debug)]
pub struct Subscription {
    fqsn: String,
    subc: SubscriberClient,
}

impl Subscription {
    pub(crate) fn new(fqsn: String, subc: SubscriberClient) -> Self {
        Self { fqsn, subc }
    }

    pub(crate) fn streaming_pool_size(&self) -> usize {
        self.subc.streaming_pool_size()
    }

    /// id returns the unique identifier of the subscription within its project.
    pub fn id(&self) -> String {
        self.fqsn
            .rfind('/')
            .map_or("".to_string(), |i| self.fqsn[(i + 1)..].to_string())
    }

    /// fully_qualified_name returns the globally unique printable name of the subscription.
    pub fn fully_qualified_name(&self) -> &str {
        self.fqsn.as_str()
    }

    /// fully_qualified_snapshot_name returns the globally unique printable name of the snapshot.
    pub fn fully_qualified_snapshot_name(&self, id: &str) -> String {
        if id.contains('/') {
            id.to_string()
        } else {
            format!("{}/snapshots/{}", self.fully_qualified_project_name(), id)
        }
    }

    fn fully_qualified_project_name(&self) -> String {
        let parts: Vec<_> = self
            .fqsn
            .split('/')
            .enumerate()
            .filter(|&(i, _)| i < 2)
            .map(|e| e.1)
            .collect();
        parts.join("/")
    }

    pub fn get_client(&self) -> SubscriberClient {
        self.subc.clone()
    }

    /// create creates the subscription.
    pub async fn create(&self, fqtn: &str, cfg: SubscriptionConfig, retry: Option<RetrySetting>) -> Result<(), Status> {
        self.subc
            .create_subscription(
                InternalSubscription {
                    name: self.fully_qualified_name().to_string(),
                    topic: fqtn.to_string(),
                    push_config: cfg.push_config,
                    bigquery_config: cfg.bigquery_config,
                    cloud_storage_config: cfg.cloud_storage_config,
                    ack_deadline_seconds: cfg.ack_deadline_seconds,
                    labels: cfg.labels,
                    enable_message_ordering: cfg.enable_message_ordering,
                    expiration_policy: cfg.expiration_policy,
                    filter: cfg.filter,
                    dead_letter_policy: cfg.dead_letter_policy,
                    retry_policy: cfg.retry_policy,
                    detached: cfg.detached,
                    message_retention_duration: cfg
                        .message_retention_duration
                        .map(Duration::try_into)
                        .transpose()
                        .map_err(|err: DurationError| Status::internal(err.to_string()))?,
                    retain_acked_messages: cfg.retain_acked_messages,
                    topic_message_retention_duration: cfg
                        .topic_message_retention_duration
                        .map(Duration::try_into)
                        .transpose()
                        .map_err(|err: DurationError| Status::internal(err.to_string()))?,
                    enable_exactly_once_delivery: cfg.enable_exactly_once_delivery,
                    state: cfg.state,
                    analytics_hub_subscription_info: cfg.analytics_hub_subscription_info,
                    message_transforms: cfg.message_transforms,
                },
                retry,
            )
            .await
            .map(|_v| ())
    }

    /// delete deletes the subscription.
    pub async fn delete(&self, retry: Option<RetrySetting>) -> Result<(), Status> {
        let req = DeleteSubscriptionRequest {
            subscription: self.fqsn.to_string(),
        };
        self.subc.delete_subscription(req, retry).await.map(|v| v.into_inner())
    }

    /// exists reports whether the subscription exists on the server.
    pub async fn exists(&self, retry: Option<RetrySetting>) -> Result<bool, Status> {
        let req = GetSubscriptionRequest {
            subscription: self.fqsn.to_string(),
        };
        match self.subc.get_subscription(req, retry).await {
            Ok(_) => Ok(true),
            Err(e) => {
                if e.code() == Code::NotFound {
                    Ok(false)
                } else {
                    Err(e)
                }
            }
        }
    }

    /// config fetches the current configuration for the subscription.
    pub async fn config(&self, retry: Option<RetrySetting>) -> Result<(String, SubscriptionConfig), Status> {
        let req = GetSubscriptionRequest {
            subscription: self.fqsn.to_string(),
        };
        self.subc.get_subscription(req, retry).await.map(|v| {
            let inner = v.into_inner();
            (inner.topic.to_string(), inner.into())
        })
    }

    /// update changes an existing subscription according to the fields set in updating.
    /// It returns the new SubscriptionConfig.
    pub async fn update(
        &self,
        updating: SubscriptionConfigToUpdate,
        retry: Option<RetrySetting>,
    ) -> Result<(String, SubscriptionConfig), Status> {
        let req = GetSubscriptionRequest {
            subscription: self.fqsn.to_string(),
        };
        let mut config = self.subc.get_subscription(req, retry.clone()).await?.into_inner();

        let mut paths = vec![];
        if updating.push_config.is_some() {
            config.push_config = updating.push_config;
            paths.push("push_config".to_string());
        }
        if updating.bigquery_config.is_some() {
            config.bigquery_config = updating.bigquery_config;
            paths.push("bigquery_config".to_string());
        }
        if let Some(v) = updating.ack_deadline_seconds {
            config.ack_deadline_seconds = v;
            paths.push("ack_deadline_seconds".to_string());
        }
        if let Some(v) = updating.retain_acked_messages {
            config.retain_acked_messages = v;
            paths.push("retain_acked_messages".to_string());
        }
        if updating.message_retention_duration.is_some() {
            config.message_retention_duration = updating
                .message_retention_duration
                .map(prost_types::Duration::try_from)
                .transpose()
                .map_err(|err| Status::internal(err.to_string()))?;
            paths.push("message_retention_duration".to_string());
        }
        if updating.expiration_policy.is_some() {
            config.expiration_policy = updating.expiration_policy;
            paths.push("expiration_policy".to_string());
        }
        if let Some(v) = updating.labels {
            config.labels = v;
            paths.push("labels".to_string());
        }
        if updating.retry_policy.is_some() {
            config.retry_policy = updating.retry_policy;
            paths.push("retry_policy".to_string());
        }

        let update_req = UpdateSubscriptionRequest {
            subscription: Some(config),
            update_mask: Some(FieldMask { paths }),
        };
        self.subc.update_subscription(update_req, retry).await.map(|v| {
            let inner = v.into_inner();
            (inner.topic.to_string(), inner.into())
        })
    }

    /// pull pulls messages from the server.
    pub async fn pull(&self, max_messages: i32, retry: Option<RetrySetting>) -> Result<Vec<ReceivedMessage>, Status> {
        #[allow(deprecated)]
        let req = PullRequest {
            subscription: self.fqsn.clone(),
            return_immediately: false,
            max_messages,
        };
        let messages = self.subc.pull(req, retry).await?.into_inner().received_messages;
        Ok(messages
            .into_iter()
            .filter(|m| m.message.is_some())
            .map(|m| {
                ReceivedMessage::new(
                    self.fqsn.clone(),
                    self.subc.clone(),
                    m.message.unwrap(),
                    m.ack_id,
                    (m.delivery_attempt > 0).then_some(m.delivery_attempt as usize),
                )
            })
            .collect())
    }

    /// subscribe creates a `Stream` of `ReceivedMessage`
    /// ```
    /// use google_cloud_pubsub::subscription::{SubscribeConfig, Subscription};
    /// use tokio::select;
    /// use google_cloud_gax::grpc::Status;
    ///
    /// async fn run(subscription: Subscription) -> Result<(), Status> {
    ///     let mut iter = subscription.subscribe(None).await?;
    ///     let ctx = iter.cancellable();
    ///     let handler = tokio::spawn(async move {
    ///         while let Some(message) = iter.read().await {
    ///             let _ = message.ack().await;
    ///         }
    ///     });
    ///     // Cancel and wait for nack all the pulled messages.
    ///     ctx.cancel();
    ///     let _ = handler.await;
    ///     Ok(())
    ///  }
    /// ```
    ///
    /// ```
    /// use google_cloud_pubsub::subscription::{SubscribeConfig, Subscription};
    /// use futures_util::StreamExt;
    /// use tokio::select;
    /// use google_cloud_gax::grpc::Status;
    ///
    /// async fn run(subscription: Subscription) -> Result<(), Status> {
    ///     let mut iter = subscription.subscribe(None).await?;
    ///     let ctx = iter.cancellable();
    ///     let handler = tokio::spawn(async move {
    ///         while let Some(message) = iter.next().await {
    ///             let _ = message.ack().await;
    ///         }
    ///     });
    ///     // Cancel and wait for receive all the pulled messages.
    ///     ctx.cancel();
    ///     let _ = handler.await;
    ///     Ok(())
    ///  }
    /// ```
    pub async fn subscribe(&self, opt: Option<SubscribeConfig>) -> Result<MessageStream, Status> {
        let opt = opt.unwrap_or_default();
        let (tx, rx) = match opt.channel_capacity {
            None => async_channel::unbounded(),
            Some(cap) => async_channel::bounded(cap),
        };
        let sub_opt = self.unwrap_subscribe_config(opt.subscriber_config).await?;

        // spawn a separate subscriber task for each connection in the pool
        let subscribers = if opt.enable_multiple_subscriber {
            self.streaming_pool_size()
        } else {
            1
        };
        let mut tasks = Vec::with_capacity(subscribers);
        for _ in 0..subscribers {
            tasks.push(Subscriber::spawn(
                self.fqsn.clone(),
                self.subc.clone(),
                tx.clone(),
                sub_opt.clone(),
            ));
        }

        Ok(MessageStream {
            buffer: Receiver::new(rx),
            tasks,
        })
    }

<<<<<<< HEAD
=======
    /// receive calls f with the outstanding messages from the subscription.
    /// It blocks until cancellation token is cancelled, or the service returns a non-retryable error.
    /// The standard way to terminate a receive is to use CancellationToken.
    ///
    /// # Deprecated
    /// Deprecated since 1.4.1.
    /// This method will be removed in **1.5.0**.
    /// Please use [`subscribe`] instead.
    #[deprecated(
        since = "1.4.1",
        note = "This will be removed in 1.5.0. Please use `subscribe` method to get a stream of messages and process the messages from the stream."
    )]
    pub async fn receive<F>(
        &self,
        f: impl Fn(ReceivedMessage, CancellationToken) -> F + Send + 'static + Sync + Clone,
        cancel: CancellationToken,
        config: Option<ReceiveConfig>,
    ) -> Result<(), Status>
    where
        F: Future<Output = ()> + Send + 'static,
    {
        let op = config.unwrap_or_default();
        let mut receivers = Vec::with_capacity(op.worker_count);
        let mut senders = Vec::with_capacity(receivers.len());
        let sub_opt = self.unwrap_subscribe_config(op.subscriber_config).await?;

        if self
            .config(sub_opt.retry_setting.clone())
            .await?
            .1
            .enable_message_ordering
        {
            (0..op.worker_count).for_each(|_v| {
                let (sender, receiver) = create_channel(op.channel_capacity);
                receivers.push(receiver);
                senders.push(sender);
            });
        } else {
            let (sender, receiver) = create_channel(op.channel_capacity);
            (0..op.worker_count).for_each(|_v| {
                receivers.push(receiver.clone());
                senders.push(sender.clone());
            });
        }

        //same ordering key is in same stream.
        let subscribers: Vec<Subscriber> = senders
            .into_iter()
            .map(|queue| {
                Subscriber::start(cancel.clone(), self.fqsn.clone(), self.subc.clone(), queue, sub_opt.clone())
            })
            .collect();

        let mut message_receivers = Vec::with_capacity(receivers.len());
        for receiver in receivers {
            let f_clone = f.clone();
            let cancel_clone = cancel.clone();
            let name = self.fqsn.clone();
            message_receivers.push(tokio::spawn(async move {
                while let Ok(message) = receiver.recv().await {
                    f_clone(message, cancel_clone.clone()).await;
                }
                // queue is closed by subscriber when the cancellation token is cancelled
                tracing::trace!("stop message receiver : {}", name);
            }));
        }
        cancel.cancelled().await;

        // wait for all the threads finish.
        for mut subscriber in subscribers {
            subscriber.done().await;
        }

        // wait for all the receivers process received messages
        for mr in message_receivers {
            let _ = mr.await;
        }
        Ok(())
    }

>>>>>>> adbe2946
    /// Ack acknowledges the messages associated with the ack_ids in the AcknowledgeRequest.
    /// The Pub/Sub system can remove the relevant messages from the subscription.
    /// This method is for batch acking.
    ///
    /// ```
    /// use google_cloud_pubsub::client::Client;
    /// use google_cloud_pubsub::subscription::Subscription;
    /// use google_cloud_gax::grpc::Status;
    /// use std::time::Duration;
    /// use tokio_util::sync::CancellationToken;;
    ///
    /// #[tokio::main]
    /// async fn run(client: Client) -> Result<(), Status> {
    ///     let subscription = client.subscription("test-subscription");
    ///     let ctx = CancellationToken::new();
    ///     let (sender, mut receiver)  = tokio::sync::mpsc::unbounded_channel();
    ///     let subscription_for_receive = subscription.clone();
    ///     let ctx_for_receive = ctx.clone();
    ///     let ctx_for_ack_manager = ctx.clone();
    ///
    ///     // receive
    ///     let handle = tokio::spawn(async move {
    ///         let _ = subscription_for_receive.receive(move |message, _ctx| {
    ///             let sender = sender.clone();
    ///             async move {
    ///                 let _ = sender.send(message.ack_id().to_string());
    ///             }
    ///         }, ctx_for_receive.clone(), None).await;
    ///     });
    ///
    ///     // batch ack manager
    ///     let ack_manager = tokio::spawn( async move {
    ///         let mut ack_ids = Vec::new();
    ///         loop {
    ///             tokio::select! {
    ///                 _ = ctx_for_ack_manager.cancelled() => {
    ///                     return subscription.ack(ack_ids).await;
    ///                 },
    ///                 r = tokio::time::timeout(Duration::from_secs(10), receiver.recv()) => match r {
    ///                     Ok(ack_id) => {
    ///                         if let Some(ack_id) = ack_id {
    ///                             ack_ids.push(ack_id);
    ///                             if ack_ids.len() > 10 {
    ///                                 let _ = subscription.ack(ack_ids).await;
    ///                                 ack_ids = Vec::new();
    ///                             }
    ///                         }
    ///                     },
    ///                     Err(_e) => {
    ///                         // timeout
    ///                         let _ = subscription.ack(ack_ids).await;
    ///                         ack_ids = Vec::new();
    ///                     }
    ///                 }
    ///             }
    ///         }
    ///     });
    ///
    ///     ctx.cancel();
    ///     Ok(())
    ///  }
    /// ```
    pub async fn ack(&self, ack_ids: Vec<String>) -> Result<(), Status> {
        ack(&self.subc, self.fqsn.to_string(), ack_ids).await
    }

    /// seek seeks the subscription a past timestamp or a saved snapshot.
    pub async fn seek(&self, to: SeekTo, retry: Option<RetrySetting>) -> Result<(), Status> {
        let to = match to {
            SeekTo::Timestamp(t) => SeekTo::Timestamp(t),
            SeekTo::Snapshot(name) => SeekTo::Snapshot(self.fully_qualified_snapshot_name(name.as_str())),
        };

        let req = SeekRequest {
            subscription: self.fqsn.to_owned(),
            target: Some(to.into()),
        };

        let _ = self.subc.seek(req, retry).await?;
        Ok(())
    }

    /// get_snapshot fetches an existing pubsub snapshot.
    pub async fn get_snapshot(&self, name: &str, retry: Option<RetrySetting>) -> Result<Snapshot, Status> {
        let req = GetSnapshotRequest {
            snapshot: self.fully_qualified_snapshot_name(name),
        };
        Ok(self.subc.get_snapshot(req, retry).await?.into_inner())
    }

    /// create_snapshot creates a new pubsub snapshot from the subscription's state at the time of calling.
    /// The snapshot retains the messages for the topic the subscription is subscribed to, with the acknowledgment
    /// states consistent with the subscriptions.
    /// The created snapshot is guaranteed to retain:
    /// - The message backlog on the subscription -- or to be specific, messages that are unacknowledged
    ///   at the time of the subscription's creation.
    /// - All messages published to the subscription's topic after the snapshot's creation.
    ///   Snapshots have a finite lifetime -- a maximum of 7 days from the time of creation, beyond which
    ///   they are discarded and any messages being retained solely due to the snapshot dropped.
    pub async fn create_snapshot(
        &self,
        name: &str,
        labels: HashMap<String, String>,
        retry: Option<RetrySetting>,
    ) -> Result<Snapshot, Status> {
        let req = CreateSnapshotRequest {
            name: self.fully_qualified_snapshot_name(name),
            labels,
            subscription: self.fqsn.to_owned(),
        };
        Ok(self.subc.create_snapshot(req, retry).await?.into_inner())
    }

    /// delete_snapshot deletes an existing pubsub snapshot.
    pub async fn delete_snapshot(&self, name: &str, retry: Option<RetrySetting>) -> Result<(), Status> {
        let req = DeleteSnapshotRequest {
            snapshot: self.fully_qualified_snapshot_name(name),
        };
        let _ = self.subc.delete_snapshot(req, retry).await?;
        Ok(())
    }

    async fn unwrap_subscribe_config(&self, cfg: Option<SubscriberConfig>) -> Result<SubscriberConfig, Status> {
        if let Some(cfg) = cfg {
            return Ok(cfg);
        }
        let cfg = self.config(None).await?;
        let mut default_cfg = SubscriberConfig {
            stream_ack_deadline_seconds: cfg.1.ack_deadline_seconds.clamp(10, 600),
            ..Default::default()
        };
        if cfg.1.enable_exactly_once_delivery {
            default_cfg.max_outstanding_messages = 5;
        }
        Ok(default_cfg)
    }
}

#[cfg(test)]
#[allow(deprecated)]
mod tests {

    use std::collections::HashMap;

    use std::sync::{Arc, Mutex};
    use std::time::Duration;

    use futures_util::StreamExt;
    use serial_test::serial;
    use tokio_util::sync::CancellationToken;

    use uuid::Uuid;

    use google_cloud_gax::conn::{ConnectionOptions, Environment};
    use google_cloud_googleapis::pubsub::v1::{PublishRequest, PubsubMessage};

    use crate::apiv1::conn_pool::ConnectionManager;
    use crate::apiv1::publisher_client::PublisherClient;
    use crate::apiv1::subscriber_client::SubscriberClient;
    use crate::subscriber::ReceivedMessage;
    use crate::subscription::{SeekTo, SubscribeConfig, Subscription, SubscriptionConfig, SubscriptionConfigToUpdate};
    use crate::topic::Topic;

    const PROJECT_NAME: &str = "local-project";
    const EMULATOR: &str = "localhost:8681";

    #[tokio::test(flavor = "multi_thread")]
    #[serial]
    async fn test_pull() {
        let (subscription, topic) = create_subscription(false).await;
        let base = PubsubMessage {
            data: "test_message".into(),
            ..Default::default()
        };
        publish(&topic, Some(vec![base.clone(), base.clone(), base])).await;
        let messages = subscription.pull(2, None).await.unwrap();
        assert_eq!(messages.len(), 2);
        for m in messages {
            m.ack().await.unwrap();
        }
        subscription.delete(None).await.unwrap();
    }

    #[tokio::test(flavor = "multi_thread")]
    #[serial]
    async fn test_batch_ack() {
        let ctx = CancellationToken::new();
        let (subscription, topic) = create_subscription(false).await;
        let (sender, receiver) = async_channel::unbounded();
        let subscription_for_receive = subscription.clone();
        let ctx_for_subscribe = ctx.clone();

        let subscriber = tokio::spawn(async move {
            let mut stream = subscription_for_receive.subscribe(None).await.unwrap();
            while let Some(message) = tokio::select! {
                v = stream.next() => v,
                _ = ctx_for_subscribe.cancelled() => None,
            } {
                let _ = sender.send(message.ack_id().to_string()).await;
            }
            stream.dispose().await;
            tracing::info!("finish subscriber task");
        });

        let ack_manager = tokio::spawn(async move {
            let mut ack_ids = Vec::new();
            while let Ok(ack_id) = receiver.recv().await {
                tracing::info!("received ack_id: {}", ack_id);
                ack_ids.push(ack_id);
            }
            assert!(!ack_ids.is_empty());
            let _ = subscription.ack(ack_ids).await;
            tracing::info!("finish ack manager task");
        });

        let msg = PubsubMessage {
            data: "test".into(),
            ..Default::default()
        };
        let msg: Vec<PubsubMessage> = (0..10).map(|_v| msg.clone()).collect();
        publish(&topic, Some(msg)).await;
        tokio::time::sleep(Duration::from_secs(10)).await;
        ctx.cancel();

        assert!(subscriber.await.is_ok());
        assert!(ack_manager.await.is_ok());
    }

    #[tokio::test]
    #[serial]
    async fn test_snapshots() {
        let (subscription, _topic) = create_subscription(false).await;

        let snapshot_name = format!("snapshot-{}", rand::random::<u64>());
        let labels: HashMap<String, String> =
            HashMap::from_iter([("label-1".into(), "v1".into()), ("label-2".into(), "v2".into())]);
        let expected_fq_snap_name = format!("projects/{PROJECT_NAME}/snapshots/{snapshot_name}");

        // cleanup; TODO: remove?
        let _response = subscription.delete_snapshot(snapshot_name.as_str(), None).await;

        // create
        let created_snapshot = subscription
            .create_snapshot(snapshot_name.as_str(), labels.clone(), None)
            .await
            .unwrap();

        assert_eq!(created_snapshot.name, expected_fq_snap_name);
        // NOTE: we don't assert the labels due to lack of label support in the pubsub emulator.

        // get
        let retrieved_snapshot = subscription.get_snapshot(snapshot_name.as_str(), None).await.unwrap();
        assert_eq!(created_snapshot, retrieved_snapshot);

        // delete
        subscription
            .delete_snapshot(snapshot_name.as_str(), None)
            .await
            .unwrap();

        let _deleted_snapshot_status = subscription
            .get_snapshot(snapshot_name.as_str(), None)
            .await
            .expect_err("snapshot should have been deleted");

        let _delete_again = subscription
            .delete_snapshot(snapshot_name.as_str(), None)
            .await
            .expect_err("snapshot should already be deleted");
    }

    #[tokio::test]
    #[serial]
    async fn test_seek_snapshot() {
        let (subscription, topic) = create_subscription(false).await;
        let snapshot_name = format!("snapshot-{}", rand::random::<u64>());

        // publish and receive a message
        publish(&topic, None).await;
        let messages = subscription.pull(100, None).await.unwrap();
        ack_all(&messages).await;
        assert_eq!(messages.len(), 1);

        // snapshot at received = 1
        let _snapshot = subscription
            .create_snapshot(snapshot_name.as_str(), HashMap::new(), None)
            .await
            .unwrap();

        // publish and receive another message
        publish(&topic, None).await;
        let messages = subscription.pull(100, None).await.unwrap();
        assert_eq!(messages.len(), 1);
        ack_all(&messages).await;

        // rewind to snapshot at received = 1
        subscription
            .seek(SeekTo::Snapshot(snapshot_name.clone()), None)
            .await
            .unwrap();

        // assert we receive the 1 message we should receive again
        let messages = subscription.pull(100, None).await.unwrap();
        assert_eq!(messages.len(), 1);
        ack_all(&messages).await;

        // cleanup
        subscription
            .delete_snapshot(snapshot_name.as_str(), None)
            .await
            .unwrap();
        subscription.delete(None).await.unwrap();
    }

    #[tokio::test]
    #[serial]
    async fn test_seek_timestamp() {
        let (subscription, topic) = create_subscription(false).await;

        // enable acked message retention on subscription -- required for timestamp-based seeks
        subscription
            .update(
                SubscriptionConfigToUpdate {
                    retain_acked_messages: Some(true),
                    message_retention_duration: Some(Duration::new(60 * 60 * 2, 0)),
                    ..Default::default()
                },
                None,
            )
            .await
            .unwrap();

        // publish and receive a message
        publish(&topic, None).await;
        let messages = subscription.pull(100, None).await.unwrap();
        ack_all(&messages).await;
        assert_eq!(messages.len(), 1);

        let message_publish_time = messages.first().unwrap().message.publish_time.to_owned().unwrap();

        // rewind to a timestamp where message was just published
        subscription
            .seek(SeekTo::Timestamp(message_publish_time.to_owned().try_into().unwrap()), None)
            .await
            .unwrap();

        // consume -- should receive the first message again
        let messages = subscription.pull(100, None).await.unwrap();
        ack_all(&messages).await;
        assert_eq!(messages.len(), 1);
        let seek_message_publish_time = messages.first().unwrap().message.publish_time.to_owned().unwrap();
        assert_eq!(seek_message_publish_time, message_publish_time);

        // cleanup
        subscription.delete(None).await.unwrap();
    }

    #[tokio::test(flavor = "multi_thread")]
    #[serial]
    async fn test_subscribe_pattern() {
        // default
        let opt = Some(SubscribeConfig::default());
        test_subscribe(opt.clone(), true, 10, 11).await;
        test_subscribe(opt.clone(), false, 10, 11).await;
        test_subscribe(opt.clone(), true, 10, 10).await;
        test_subscribe(opt.clone(), false, 10, 10).await;
        test_subscribe(opt.clone(), true, 10, 5).await;
        test_subscribe(opt.clone(), false, 10, 5).await;
        test_subscribe(opt.clone(), true, 10, 1).await;
        test_subscribe(opt.clone(), false, 10, 1).await;
        test_subscribe(opt.clone(), true, 0, 0).await;
        test_subscribe(opt.clone(), false, 0, 0).await;

        // with multiple subscribers
        let opt = Some(SubscribeConfig::default().with_enable_multiple_subscriber(true));
        test_subscribe(opt.clone(), true, 10, 11).await;
        test_subscribe(opt.clone(), false, 10, 11).await;
        test_subscribe(opt.clone(), true, 10, 10).await;
        test_subscribe(opt.clone(), false, 10, 10).await;
        test_subscribe(opt.clone(), true, 10, 5).await;
        test_subscribe(opt.clone(), false, 10, 5).await;
        test_subscribe(opt.clone(), true, 10, 1).await;
        test_subscribe(opt.clone(), false, 10, 1).await;
        test_subscribe(opt.clone(), true, 0, 0).await;
        test_subscribe(opt.clone(), false, 0, 0).await;

        // with multiple subscribers and channel capacity
        let opt = Some(
            SubscribeConfig::default()
                .with_enable_multiple_subscriber(true)
                .with_channel_capacity(1),
        );
        test_subscribe(opt.clone(), true, 10, 11).await;
        test_subscribe(opt.clone(), false, 10, 11).await;
        test_subscribe(opt.clone(), true, 10, 10).await;
        test_subscribe(opt.clone(), false, 10, 10).await;
        test_subscribe(opt.clone(), true, 10, 5).await;
        test_subscribe(opt.clone(), false, 10, 5).await;
        test_subscribe(opt.clone(), true, 10, 1).await;
        test_subscribe(opt.clone(), false, 10, 1).await;
        test_subscribe(opt.clone(), true, 0, 0).await;
        test_subscribe(opt.clone(), false, 0, 0).await;
    }

    #[tokio::test(flavor = "multi_thread")]
    #[serial]
    async fn test_subscribe_forget() {
        let (subscription, topic) = create_subscription(false).await;

        // for all nack
        let iter = subscription.subscribe(None).await.unwrap();

        let msg = PubsubMessage {
            data: "test".into(),
            ..Default::default()
        };
        let msg: Vec<PubsubMessage> = (0..10).map(|_v| msg.clone()).collect();
        publish(&topic, Some(msg)).await;
        tokio::time::sleep(Duration::from_secs(5)).await;

        // spawn nack task
        drop(iter);
        tokio::time::sleep(Duration::from_secs(3)).await;

        // ensure all the messages should be redelivered
        let ctx = CancellationToken::new();
        let ctx_for_sub = ctx.clone();
        let received = Arc::new(Mutex::new(0));
        let checking = received.clone();
        let subscriber = tokio::spawn(async move {
            let mut iter = subscription.subscribe(None).await.unwrap();
            while let Some(message) = {
                tokio::select! {
                    v = iter.next() => v,
                    _ = ctx_for_sub.cancelled() => None
                }
            } {
                let _ = message.ack().await;
                tracing::info!("acked {}", message.message.message_id);
                let mut locked = received.lock().unwrap();
                *locked += 1;
            }
            let nacked_msgs = iter.dispose().await;
            assert_eq!(nacked_msgs, 0);
            tracing::info!("disposed");
        });

        tokio::time::sleep(Duration::from_secs(10)).await;
        ctx.cancel();
        subscriber.await.unwrap();
        assert_eq!(*checking.lock().unwrap(), 10);
    }

    async fn test_subscribe(
        opt: Option<SubscribeConfig>,
        enable_exactly_once_delivery: bool,
        msg_count: usize,
        limit: usize,
    ) {
        tracing::info!(
            "test_subscribe: exactly_once_delivery={} msg_count={} limit={}",
            enable_exactly_once_delivery,
            msg_count,
            limit
        );
        let msg = PubsubMessage {
            data: "test".into(),
            ..Default::default()
        };
        let msg: Vec<PubsubMessage> = (0..msg_count).map(|_v| msg.clone()).collect();
        let (subscription, topic) = create_subscription(enable_exactly_once_delivery).await;
        let received = Arc::new(Mutex::new(0));
        let checking = received.clone();

        let ctx = CancellationToken::new();
        let ctx_for_sub = ctx.clone();

        let subscriber = tokio::spawn(async move {
            let mut iter = subscription.subscribe(opt).await.unwrap();
            while let Some(message) = {
                tokio::select! {
                    v = iter.next() => v,
                    _ = ctx_for_sub.cancelled() => None
                }
            } {
                let _ = message.ack().await;
                tracing::info!("acked {}", message.message.message_id);
                let mut locked = received.lock().unwrap();
                *locked += 1;
                if *locked >= limit {
                    // should nack rest of messages
                    break;
                }
            }
            let nacked_msgs = iter.dispose().await;
            assert_eq!(nacked_msgs, msg_count - limit.min(msg_count));
            tracing::info!("disposed");
        });
        publish(&topic, Some(msg)).await;
        tokio::time::sleep(Duration::from_secs(10)).await;
        ctx.cancel();
        subscriber.await.unwrap();
        if limit > msg_count {
            assert_eq!(*checking.lock().unwrap(), msg_count);
        } else {
            assert_eq!(*checking.lock().unwrap(), limit);
        }
    }

    async fn ack_all(messages: &[ReceivedMessage]) {
        for message in messages.iter() {
            message.ack().await.unwrap();
        }
    }

    async fn create_subscription(enable_exactly_once_delivery: bool) -> (Subscription, Topic) {
        let cm = ConnectionManager::new(
            4,
            "",
            &Environment::Emulator(EMULATOR.to_string()),
            &ConnectionOptions::default(),
        )
        .await
        .unwrap();
        let cm2 = ConnectionManager::new(
            4,
            "",
            &Environment::Emulator(EMULATOR.to_string()),
            &ConnectionOptions::default(),
        )
        .await
        .unwrap();
        let cm3 = ConnectionManager::new(
            4,
            "",
            &Environment::Emulator(EMULATOR.to_string()),
            &ConnectionOptions::default(),
        )
        .await
        .unwrap();
        let sub_client = SubscriberClient::new(cm, cm2);
        let pub_client = PublisherClient::new(cm3);
        let uuid = Uuid::new_v4().hyphenated().to_string();

        let topic_name = format!("projects/{}/topics/t{}", PROJECT_NAME, &uuid);
        let topic = Topic::new(topic_name.clone(), pub_client, sub_client.clone());
        topic.create(None, None).await.unwrap();

        let subscription_name = format!("projects/{}/subscriptions/s{}", PROJECT_NAME, &uuid);
        let subscription = Subscription::new(subscription_name, sub_client);
        let config = SubscriptionConfig {
            enable_exactly_once_delivery,
            enable_message_ordering: true,
            ..Default::default()
        };
        subscription.create(topic_name.as_str(), config, None).await.unwrap();
        (subscription, topic)
    }

    async fn publish(topic: &Topic, messages: Option<Vec<PubsubMessage>>) {
        let pubc = PublisherClient::new(
            ConnectionManager::new(
                4,
                "",
                &Environment::Emulator(EMULATOR.to_string()),
                &ConnectionOptions::default(),
            )
            .await
            .unwrap(),
        );
        let messages = messages.unwrap_or(vec![PubsubMessage {
            data: "test_message".into(),
            ..Default::default()
        }]);
        let req = PublishRequest {
            topic: topic.fully_qualified_name().to_string(),
            messages,
        };
        let _ = pubc.publish(req, None).await;
    }
}<|MERGE_RESOLUTION|>--- conflicted
+++ resolved
@@ -435,89 +435,6 @@
         })
     }
 
-<<<<<<< HEAD
-=======
-    /// receive calls f with the outstanding messages from the subscription.
-    /// It blocks until cancellation token is cancelled, or the service returns a non-retryable error.
-    /// The standard way to terminate a receive is to use CancellationToken.
-    ///
-    /// # Deprecated
-    /// Deprecated since 1.4.1.
-    /// This method will be removed in **1.5.0**.
-    /// Please use [`subscribe`] instead.
-    #[deprecated(
-        since = "1.4.1",
-        note = "This will be removed in 1.5.0. Please use `subscribe` method to get a stream of messages and process the messages from the stream."
-    )]
-    pub async fn receive<F>(
-        &self,
-        f: impl Fn(ReceivedMessage, CancellationToken) -> F + Send + 'static + Sync + Clone,
-        cancel: CancellationToken,
-        config: Option<ReceiveConfig>,
-    ) -> Result<(), Status>
-    where
-        F: Future<Output = ()> + Send + 'static,
-    {
-        let op = config.unwrap_or_default();
-        let mut receivers = Vec::with_capacity(op.worker_count);
-        let mut senders = Vec::with_capacity(receivers.len());
-        let sub_opt = self.unwrap_subscribe_config(op.subscriber_config).await?;
-
-        if self
-            .config(sub_opt.retry_setting.clone())
-            .await?
-            .1
-            .enable_message_ordering
-        {
-            (0..op.worker_count).for_each(|_v| {
-                let (sender, receiver) = create_channel(op.channel_capacity);
-                receivers.push(receiver);
-                senders.push(sender);
-            });
-        } else {
-            let (sender, receiver) = create_channel(op.channel_capacity);
-            (0..op.worker_count).for_each(|_v| {
-                receivers.push(receiver.clone());
-                senders.push(sender.clone());
-            });
-        }
-
-        //same ordering key is in same stream.
-        let subscribers: Vec<Subscriber> = senders
-            .into_iter()
-            .map(|queue| {
-                Subscriber::start(cancel.clone(), self.fqsn.clone(), self.subc.clone(), queue, sub_opt.clone())
-            })
-            .collect();
-
-        let mut message_receivers = Vec::with_capacity(receivers.len());
-        for receiver in receivers {
-            let f_clone = f.clone();
-            let cancel_clone = cancel.clone();
-            let name = self.fqsn.clone();
-            message_receivers.push(tokio::spawn(async move {
-                while let Ok(message) = receiver.recv().await {
-                    f_clone(message, cancel_clone.clone()).await;
-                }
-                // queue is closed by subscriber when the cancellation token is cancelled
-                tracing::trace!("stop message receiver : {}", name);
-            }));
-        }
-        cancel.cancelled().await;
-
-        // wait for all the threads finish.
-        for mut subscriber in subscribers {
-            subscriber.done().await;
-        }
-
-        // wait for all the receivers process received messages
-        for mr in message_receivers {
-            let _ = mr.await;
-        }
-        Ok(())
-    }
-
->>>>>>> adbe2946
     /// Ack acknowledges the messages associated with the ack_ids in the AcknowledgeRequest.
     /// The Pub/Sub system can remove the relevant messages from the subscription.
     /// This method is for batch acking.
